import platform
import sys
import time
from pathlib import Path

import fire
import numpy as np
import torch
from gs_env.sim.envs.config.schema import LeggedRobotEnvArgs

# Add examples to path to import utils
sys.path.insert(0, str(Path(__file__).parent.parent / "examples"))
from utils import yaml_to_config  # type: ignore


def load_checkpoint_and_env_args(
    exp_name: str, num_ckpt: int | None = None, device: str = "cuda"
) -> tuple[torch.jit.ScriptModule, LeggedRobotEnvArgs]:
    """Load JIT checkpoint and env_args from deploy/logs directory.

    Args:
        exp_name: Experiment name
        num_ckpt: Checkpoint number. If None, loads the latest checkpoint.

    Returns:
        Tuple of (checkpoint_path, env_args)
    """

    deploy_dir = Path(__file__).parent / "logs" / exp_name
    if not deploy_dir.exists():
        raise FileNotFoundError(f"Deploy directory not found: {deploy_dir}")

    # Load env_args from YAML
    env_args_path = deploy_dir / "env_args.yaml"
    if not env_args_path.exists():
        raise FileNotFoundError(f"env_args.yaml not found: {env_args_path}")

    print(f"Loading env_args from: {env_args_path}")
    env_args = yaml_to_config(env_args_path, LeggedRobotEnvArgs)

    # Load checkpoint
    if num_ckpt is not None:
        ckpt_path = deploy_dir / f"checkpoint_{num_ckpt:04d}.pt"
        if not ckpt_path.exists():
            raise FileNotFoundError(f"Checkpoint not found: {ckpt_path}")
    else:
        # Find latest checkpoint
        ckpts = list(deploy_dir.glob("checkpoint_*.pt"))
        if not ckpts:
            raise FileNotFoundError(f"No checkpoints found in {deploy_dir}")
        ckpt_path = max(ckpts, key=lambda p: int(p.stem.split("_")[-1]))

    print(f"Loading checkpoint from: {ckpt_path}")
    # Load policy
    policy = torch.jit.load(str(ckpt_path))
    policy.to(device)
    policy.eval()

    return policy, env_args


def to_numpy(data: torch.Tensor | np.ndarray) -> np.ndarray:
    """Convert torch tensor or numpy array to numpy array."""
    if isinstance(data, torch.Tensor):
        return data.cpu().numpy()
    return np.array(data)


def main(
    exp_name: str = "walk",
    num_ckpt: int | None = None,
    device: str = "cpu",
    show_viewer: bool = False,
    sim: bool = True,
    num_envs: int = 1,
<<<<<<< HEAD
    action_scale: float = 0.0, # only for real robot
):
=======
) -> None:
>>>>>>> 019a6759
    """Run policy on either simulation or real robot.

    Args:
        exp_name: Experiment name (subdirectory in deploy/logs)
        num_ckpt: Checkpoint number. If None, loads latest.
        device: Device for policy inference ('cuda' or 'cpu')
        show_viewer: Show viewer (only for sim mode)
        sim: If True, run in simulation. If False, run on real robot.
        num_envs: Number of environments (only for sim mode)
    """
    device = "cpu" if not torch.cuda.is_available() else device

    # Load checkpoint and env_args
    policy, env_args = load_checkpoint_and_env_args(exp_name, num_ckpt, device)

    if sim:
        print("Running in SIMULATION mode")
        import gs_env.sim.envs as envs

        envclass = getattr(envs, env_args.env_name)
<<<<<<< HEAD
        env = envclass(
=======
        env: envs.WalkingEnv = envclass(
>>>>>>> 019a6759
            args=env_args,
            num_envs=num_envs,
            show_viewer=show_viewer,
            device=torch.device(device),
            eval_mode=True,
        )
        env.eval()
        env.reset()

    else:
<<<<<<< HEAD
        print("Running in REAL ROBOT mode")
        from gs_env.real import UnitreeLeggedEnv

        env = UnitreeLeggedEnv(
            env_args,
            action_scale=action_scale,
            device=torch.device(device)
        )

        print("Press Start button to start the policy")
        while not env.controller.Start:
            time.sleep(0.1)

    # Initialize tracking variables
    last_action_t = torch.zeros(1, env.num_dof, device=device)
    commands_t = torch.zeros(1, 3, device=device)
    
=======
        raise NotImplementedError("Real robot mode is not implemented yet")

>>>>>>> 019a6759
    print("=" * 80)
    print("Starting policy execution")
    print(f"Mode: {'SIMULATION' if sim else 'REAL ROBOT'}")
    print(f"Device: {device}")
    print("=" * 80)

    def deploy_loop() -> None:
        nonlocal env

        # Initialize tracking variables
        last_action_t = torch.zeros(1, len(env_args.robot_args.dof_names), device=device)
        commands_t = torch.zeros(1, 3, device=device)
        last_update_time = time.time()
        total_inference_time = 0
        step_id = 0

        while True:
            # Check termination condition (only for real robot)
            if not sim and hasattr(env, "emergency_stop") and env.emergency_stop:  # type: ignore
                print("Emergency stop triggered!")
                break

            # Control loop timing (50 Hz)
            if time.time() - last_update_time < 0.02:
                time.sleep(0.001)
                continue
            last_update_time = time.time()
<<<<<<< HEAD
            
            if not sim:
                commands_t[0, 0] = env.controller.Ly   # forward velocity (m/s)
                commands_t[0, 1] = -env.controller.Lx  # lateral velocity (m/s)
                commands_t[0, 2] = -env.controller.Ry  # angular velocity (rad/s)
            else:
                # Update commands (can be modified for different behaviors)
                commands_t[0, 0] = 1.0  # forward velocity (m/s)
                commands_t[0, 1] = 0.0  # lateral velocity (m/s)
                commands_t[0, 2] = 0.0  # angular velocity (rad/s)
=======

            # Update commands (can be modified for different behaviors)
            commands_t[0, 0] = 1.0  # forward velocity (m/s)
            commands_t[0, 1] = 0.0  # lateral velocity (m/s)
            commands_t[0, 2] = 0.0  # angular velocity (rad/s)
>>>>>>> 019a6759

            # Construct observation (matching training observation structure)
            obs_components = []
            for key in env_args.actor_obs_terms:
                if key == "last_action":
                    obs_gt = last_action_t
                elif key == "commands":
                    obs_gt = commands_t
                else:
                    obs_gt = getattr(env, key) * env_args.obs_scales.get(key, 1.0)
                obs_components.append(obs_gt)
            obs_t = torch.cat(obs_components, dim=-1)

            # Get action from policy
            with torch.no_grad():
                start_time = time.time()
                action_t = policy(obs_t)
                end_time = time.time()
                total_inference_time += end_time - start_time

            env.apply_action(action_t)

            last_action_t = action_t.clone()
            step_id += 1

            if step_id % 100 == 0:
                print(f"Step {step_id}: Average inference time: {total_inference_time / 100:.4f}s")
                total_inference_time = 0

    try:
        if platform.system() == "Darwin" and sim and show_viewer:
            import threading

            threading.Thread(target=deploy_loop).start()
            env.scene.scene.viewer.run()  # type: ignore
        else:
            deploy_loop()
    except KeyboardInterrupt:
        print("\nKeyboardInterrupt received, stopping...")
    finally:
        if not sim:
            print("Stopping robot handler...")
            # Handler cleanup if needed
        else:
            print("Simulation stopped.")


if __name__ == "__main__":
    fire.Fire(main)<|MERGE_RESOLUTION|>--- conflicted
+++ resolved
@@ -73,12 +73,8 @@
     show_viewer: bool = False,
     sim: bool = True,
     num_envs: int = 1,
-<<<<<<< HEAD
     action_scale: float = 0.0, # only for real robot
 ):
-=======
-) -> None:
->>>>>>> 019a6759
     """Run policy on either simulation or real robot.
 
     Args:
@@ -93,17 +89,16 @@
 
     # Load checkpoint and env_args
     policy, env_args = load_checkpoint_and_env_args(exp_name, num_ckpt, device)
-
+    
+    # Create environment or handler
+    env_idx = 0  # Initialize for both modes
+    
     if sim:
         print("Running in SIMULATION mode")
         import gs_env.sim.envs as envs
 
         envclass = getattr(envs, env_args.env_name)
-<<<<<<< HEAD
         env = envclass(
-=======
-        env: envs.WalkingEnv = envclass(
->>>>>>> 019a6759
             args=env_args,
             num_envs=num_envs,
             show_viewer=show_viewer,
@@ -114,7 +109,6 @@
         env.reset()
 
     else:
-<<<<<<< HEAD
         print("Running in REAL ROBOT mode")
         from gs_env.real import UnitreeLeggedEnv
 
@@ -132,10 +126,6 @@
     last_action_t = torch.zeros(1, env.num_dof, device=device)
     commands_t = torch.zeros(1, 3, device=device)
     
-=======
-        raise NotImplementedError("Real robot mode is not implemented yet")
-
->>>>>>> 019a6759
     print("=" * 80)
     print("Starting policy execution")
     print(f"Mode: {'SIMULATION' if sim else 'REAL ROBOT'}")
@@ -163,7 +153,6 @@
                 time.sleep(0.001)
                 continue
             last_update_time = time.time()
-<<<<<<< HEAD
             
             if not sim:
                 commands_t[0, 0] = env.controller.Ly   # forward velocity (m/s)
@@ -174,13 +163,6 @@
                 commands_t[0, 0] = 1.0  # forward velocity (m/s)
                 commands_t[0, 1] = 0.0  # lateral velocity (m/s)
                 commands_t[0, 2] = 0.0  # angular velocity (rad/s)
-=======
-
-            # Update commands (can be modified for different behaviors)
-            commands_t[0, 0] = 1.0  # forward velocity (m/s)
-            commands_t[0, 1] = 0.0  # lateral velocity (m/s)
-            commands_t[0, 2] = 0.0  # angular velocity (rad/s)
->>>>>>> 019a6759
 
             # Construct observation (matching training observation structure)
             obs_components = []
