--- conflicted
+++ resolved
@@ -65,7 +65,21 @@
 )
 
 
-<<<<<<< HEAD
+# gym pendulum BC config
+BC_DEFAULT = BCArgs(
+    policy_backbone=DEFAULT_MLP,
+    teacher_backbone=DEFAULT_MLP,
+    lr=3e-4,
+    teacher_path=Path(""),
+    num_epochs=10,
+    batch_size=256,
+    rollout_length=32,
+    max_buffer_size=1_000_000,
+    optimizer_type=OptimizerType.ADAM,
+    weight_decay=0.0,
+)
+
+
 # goal reaching PPO config
 PPO_WALKING_MLP = PPOArgs(
     policy_backbone=DEFAULT_MLP,
@@ -82,18 +96,6 @@
     num_epochs=10,
     num_mini_batches=4,
     rollout_length=32,
-=======
-# gym pendulum BC config
-BC_DEFAULT = BCArgs(
-    policy_backbone=DEFAULT_MLP,
-    teacher_backbone=DEFAULT_MLP,
-    lr=3e-4,
-    teacher_path=Path(""),
-    num_epochs=10,
-    batch_size=256,
-    rollout_length=32,
-    max_buffer_size=1_000_000,
->>>>>>> 196bba58
     optimizer_type=OptimizerType.ADAM,
     weight_decay=0.0,
 )