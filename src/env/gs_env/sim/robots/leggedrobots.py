--- conflicted
+++ resolved
@@ -12,14 +12,12 @@
 
 from gs_env.common.bases.base_robot import BaseGymRobot
 from gs_env.common.utils.math_utils import quat_from_euler
-from gs_env.common.utils.misc_utils import get_space_dim
 from gs_env.sim.robots.config.schema import (
     BaseAction,
     CtrlType,
     DRJointPosAction,
+    DRJointPosVelAction,
     HumanoidRobotArgs,
-    HYBRIDJoint_Pos_Vel_Action,
-    JointPosAction,
     LeggedRobotArgs,
     ManipulatorRobotArgs,
     QuadrupedRobotArgs,
@@ -79,18 +77,16 @@
         self._dofs_idx_local = [
             self._robot.get_joint(name).dofs_idx_local[0] for name in self.dof_names
         ]
-        dof_kp, dof_kd, dof_ki = [], [], []
+        dof_kp, dof_kd = [], []
         for dof_name in self.dof_names:
             for key in self._args.dof_kp.keys():
                 if key in dof_name:
                     dof_kp.append(self._args.dof_kp[key])
                     dof_kd.append(self._args.dof_kd[key])
-                    dof_ki.append(self._args.dof_ki[key])
         self._dof_kp = torch.tensor(dof_kp, device=self._device)
         self._dof_kd = torch.tensor(dof_kd, device=self._device)
-        self._dof_ki = torch.tensor(dof_ki, device=self._device)
         self._dof_armature = None
-        if hasattr(self._args, "dof_armature") and self._args.dof_armature is not None:
+        if self._args.dof_armature is not None:
             dof_armature = []
             for dof_name in self.dof_names:
                 for key in self._args.dof_armature.keys():
@@ -99,15 +95,18 @@
             self._dof_armature = torch.tensor(dof_armature, device=self._device)
         self._batched_dof_kp = self._dof_kp[None, :].repeat(self._num_envs, 1)
         self._batched_dof_kd = self._dof_kd[None, :].repeat(self._num_envs, 1)
-<<<<<<< HEAD
         self._torque = torch.zeros((self._num_envs, self._dof_dim), device=self._device)
+
+        #
+        self.direct_drive_mask = torch.ones((self._dof_dim,), device=self._device)
+        for joint_name in self._args.indirect_drive_joint_names:
+            for i, dof_name in enumerate(self.dof_names):
+                if joint_name in dof_name:
+                    self.direct_drive_mask[i] = 0.0
 
         #
         self._kp_ratio = torch.ones(self._num_envs, self._dof_dim, device=self._device)
         self._kd_ratio = torch.ones(self._num_envs, self._dof_dim, device=self._device)
-=======
-        self._batched_dof_ki = self._dof_ki[None, :].repeat(self._num_envs, 1)
->>>>>>> f7b21f8d
         self._motor_strength = torch.ones(
             (self._num_envs, self._dof_dim), device=self._device
         )  # motor strength scaling factor
@@ -122,7 +121,6 @@
         self._default_pos = torch.tensor(
             self._args.morph_args.pos, dtype=torch.float32, device=self._device
         )
-        self._prev_q_des = torch.zeros((self._num_envs, self._dof_dim), device=self._device)
         self._default_euler = torch.tensor(
             self._args.morph_args.euler, dtype=torch.float32, device=self._device
         )
@@ -139,26 +137,17 @@
             (self._num_envs, self._dof_dim), dtype=torch.float32, device=self._device
         )
 
-        # self.exec_action = torch.zeros((self._num_envs, self.action_dim), device=self._device)
-        self.last_action = torch.zeros((self._num_envs, self.action_dim), device=self._device)
-
-        # === NEW: integral error buffer (per env, per joint) ===
-        self._q_err_int = torch.zeros(
-            (self._num_envs, self._dof_dim), dtype=torch.float32, device=self._device
-        )
-
         # == set up control dispatch ==
         self._dispatch: dict[CtrlType, Callable[[BaseAction], None]] = {  # type: ignore
-            CtrlType.JOINT_POSITION.value: self._apply_joint_pos,
             CtrlType.DR_JOINT_POSITION.value: self._apply_dr_joint_pos,
-            CtrlType.HYBRID_JOINT_VELOCITY.value: self._apply_hybrid_joint_pos_vel,
+            CtrlType.DR_JOINT_POSITION_VELOCITY.value: self._apply_dr_joint_pos_vel,
         }
 
     def post_build_init(self, eval_mode: bool = False) -> None:
         if not eval_mode:
             self._init_domain_randomization()
 
-        if getattr(self, "_dof_armature", None) is not None:
+        if self._dof_armature is not None:
             self._robot.set_dofs_armature(
                 self._dof_armature,
                 dofs_idx_local=self._dofs_idx_local,
@@ -173,7 +162,7 @@
             self._dof_pos_limits[i, 0] = m - 0.5 * r * self._args.soft_dof_pos_range
             self._dof_pos_limits[i, 1] = m + 0.5 * r * self._args.soft_dof_pos_range
         self._torque_limits = self._robot.get_dofs_force_range(self._dofs_idx_local)[1]
-        if hasattr(self._args, "dof_vel_limit") and self._args.dof_vel_limit is not None:
+        if self._args.dof_vel_limit is not None:
             dof_vel_limit = []
             for dof_name in self.dof_names:
                 for key in self._args.dof_vel_limit.keys():
@@ -236,10 +225,6 @@
         # self._robot.set_dofs_kv(
         #     self._batched_dof_kd[envs_idx], dofs_idx_local=self._dofs_idx_local, envs_idx=envs_idx
         # )
-        # ki
-        min_ki, max_ki = self._args.dr_args.ki_range
-        ratios = torch.rand(len(envs_idx), self._dof_dim) * (max_ki - min_ki) + min_ki
-        self._batched_dof_ki[envs_idx] = ratios * self._dof_ki[None, :]
         # motor strength
         min_strength, max_strength = self._args.dr_args.motor_strength_range
         self._motor_strength[envs_idx] = (
@@ -276,10 +261,7 @@
             zero_velocity=True,
         )
         self._dof_pos[envs_idx] = self._default_dof_pos[None].repeat(len(envs_idx), 1)
-        self._prev_q_des[envs_idx] = self._default_dof_pos[None].repeat(len(envs_idx), 1)
         self._dof_vel[envs_idx] = 0.0
-        # === NEW: reset integral error ===
-        self._q_err_int[envs_idx] = 0.0
 
     def set_state(
         self,
@@ -340,26 +322,15 @@
             match self.ctrl_type:
                 case CtrlType.DR_JOINT_POSITION:
                     action = DRJointPosAction(joint_pos=action)
-                case CtrlType.JOINT_POSITION:
-                    action = JointPosAction(joint_pos=action, gripper_width=0.0)
-                case CtrlType.HYBRID_JOINT_VELOCITY:
-                    action = HYBRIDJoint_Pos_Vel_Action(joint_pos=action)
+                case CtrlType.DR_JOINT_POSITION_VELOCITY:
+                    joint_pos = action[:, : self._dof_dim]
+                    joint_vel = action[:, self._dof_dim :]
+                    action = DRJointPosVelAction(joint_pos=joint_pos, joint_vel=joint_vel)
                 case _:
                     raise ValueError(f"Unsupported control type: {self.ctrl_type}")
         self._dispatch[self._args.ctrl_type](action)
         self._dof_pos[:] = self._robot.get_dofs_position(self._dofs_idx_local)
         self._dof_vel[:] = self._robot.get_dofs_velocity(self._dofs_idx_local)
-
-    def _apply_joint_pos(self, act: JointPosAction) -> None:
-        """
-        Apply joint position control to the robot.
-        """
-        assert act.joint_pos.shape == (
-            self._num_envs,
-            self._dof_dim,
-        ), "Joint position action must match the number of joints."
-        q_target = act.joint_pos.to(self._device)
-        self._robot.control_dofs_position(position=q_target)
 
     def _apply_dr_joint_pos(self, act: DRJointPosAction) -> None:
         """
@@ -381,32 +352,18 @@
         self._torque[:] = q_force
         self._robot.control_dofs_force(force=q_force, dofs_idx_local=self._dofs_idx_local)
 
-    def _apply_hybrid_joint_pos_vel(self, act: HYBRIDJoint_Pos_Vel_Action) -> None:
+    def _apply_dr_joint_pos_vel(self, act: DRJointPosVelAction) -> None:
         """
-        Apply hybrid joint position and velocity control to the robot.
+        Apply noised joint position and velocity control to the robot.
         """
         assert act.joint_pos.shape == (
             self._num_envs,
             self._dof_dim,
         ), "Joint position action must match the number of joints."
-        # qd_des = (q_des - self._prev_q_des) / self._scene.dt
-        # self._prev_q_des = q_des.clone()
-        q_des = act.joint_pos + self._default_dof_pos + self._motor_offset
-        q_err = q_des - self._dof_pos
-        qd_des = (act.joint_pos - self.last_action) / (
-            self._scene.dt * self._args.decimation
-        )  # action diff
-
-        qd_des = torch.clamp(qd_des, -self._dof_vel_limit, self._dof_vel_limit)
-        # qd_des_v1 = q_err / (self._scene.dt * self._args.decimation)  # pos error
-        # self._q_err_int += q_err * self._scene.dt
-        qd_err = qd_des - self._dof_vel
-        # logging.info(f"q_err mean: {torch.mean(q_err)}")
-        # logging.info(f"qd_err mean: {torch.mean(qd_err)}")
-        q_force = (
-            self._batched_dof_kp * q_err + self._batched_dof_kd * qd_err
-            # + self._batched_dof_ki * self._q_err_int
-        )
+
+        q_force = self._batched_dof_kp * (
+            act.joint_pos + self._default_dof_pos - self._dof_pos + self._motor_offset
+        ) + self._batched_dof_kd * (act.joint_vel * self.direct_drive_mask - self._dof_vel)
         q_force = q_force * self._motor_strength
         q_force = torch.clamp(q_force, -self._torque_limits, self._torque_limits)
         self._torque[:] = q_force
@@ -420,14 +377,8 @@
         return self._action_space
 
     @property
-<<<<<<< HEAD
     def robot(self) -> RigidEntity:
         return self._robot
-=======
-    def action_dim(self) -> int:
-        act_dim = get_space_dim(self._action_space)
-        return act_dim
->>>>>>> f7b21f8d
 
     @property
     def n_links(self) -> int:
