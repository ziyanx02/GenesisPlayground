from gs_env.sim.envs.config.schema import EnvArgs, GenesisInitArgs, LeggedRobotEnvArgs
from gs_env.sim.objects.config.registry import ObjectArgsRegistry
from gs_env.sim.robots.config.registry import RobotArgsRegistry
from gs_env.sim.scenes.config.registry import SceneArgsRegistry
from gs_env.sim.sensors.config.registry import SensorArgsRegistry

# ------------------------------------------------------------
# Genesis init
# ------------------------------------------------------------


GenesisInitArgsRegistry: dict[str, GenesisInitArgs] = {}


GenesisInitArgsRegistry["default"] = GenesisInitArgs(
    seed=0,
    precision="32",
    logging_level="info",
    backend=None,
)


# ------------------------------------------------------------
# Manipulation
# ------------------------------------------------------------


EnvArgsRegistry: dict[str, EnvArgs] = {}

EnvArgsRegistry["goal_reach_default"] = EnvArgs(
    gs_init_args=GenesisInitArgsRegistry["default"],
    scene_args=SceneArgsRegistry["flat_scene_default"],
    robot_args=RobotArgsRegistry["franka_default"],
    objects_args=[ObjectArgsRegistry["box_default"]],
    sensors_args=[
        SensorArgsRegistry["oak_camera_default"],
        SensorArgsRegistry["ee_link_pos"],
        SensorArgsRegistry["ee_link_quat"],
        SensorArgsRegistry["joint_angles"],
        SensorArgsRegistry["gripper_width"],
    ],
    reward_term="reward",
    reward_args={
        "ActionL2Penalty": 0.0,
        "KeypointsAlign": 1.0,
    },
    img_resolution=(480, 270),
)


EnvArgsRegistry["pick_cube_default"] = EnvArgs(
    gs_init_args=GenesisInitArgsRegistry["default"],
    scene_args=SceneArgsRegistry["flat_scene_default"],
    robot_args=RobotArgsRegistry["franka_teleop"],
    objects_args=[ObjectArgsRegistry["box_default"]],
    sensors_args=[],
    reward_args={},
    img_resolution=(480, 270),
)


EnvArgsRegistry["walk_default"] = LeggedRobotEnvArgs(
    gs_init_args=GenesisInitArgsRegistry["default"],
    scene_args=SceneArgsRegistry["flat_scene_legged"],
    robot_args=RobotArgsRegistry["g1_no_waist"],
    objects_args=[],
    sensors_args=[],
    reward_term="g1_no_waist",
    reward_args={
        ### Velocity Tracking ###
        "LinVelXYReward": 100.0,
        "AngVelZReward": 100.0,
        "LinVelZPenalty": 2.0,
        "AngVelXYPenalty": 1.0,
        ### Pose Tracking ###
        "OrientationPenalty": 500.0,
        ### Regularization ###
        "TorquePenalty": 0.0001,
        "ActionRatePenalty": 0.03,
        "DofPosLimitPenalty": 100.0,
        "G1BaseHeightPenalty": 300.0,
        "ActionLimitPenalty": 1.0,
        ### Motion Constraints ###
        "AnkleTorquePenalty": 0.001,
        "HipYawPenalty": 10.0,
        "UpperBodyDofPenalty": 10.0,
<<<<<<< HEAD
        "FeetAirTimeReward": 10.0,
=======
        "FeetAirTimeReward": 1.0,
        "G1FeetHeightPenalty": 1.0,
>>>>>>> 63264c1b
    },
    img_resolution=(480, 270),
    action_latency=1,
    obs_history_len=1,
)


# EnvArgsRegistry["custom_desk"] = LeggedRobotEnvArgs(
#     gs_init_args=GenesisInitArgsRegistry["default"],
#     scene_args=SceneArgsRegistry["custom_scene_desk"],
#     robot_args=RobotArgsRegistry["g1_default"],
#     objects_args=[],
#     sensors_args=[],
#     reward_term="g1",
#     reward_args={
#         ### Velocity Tracking ###
#         "LinVelXYReward": 10.0,
#         "AngVelZReward": 10.0,
#         "LinVelZPenalty": 2.0,
#         "AngVelXYPenalty": 1.0,
#         ### Pose Tracking ###
#         "OrientationPenalty": 500.0,
#         ### Regularization ###
#         "TorquePenalty": 0.0001,
#         "ActionRatePenalty": 0.1,
#         "DofPosLimitPenalty": 100.0,
#         "G1BaseHeightPenalty": 300.0,
#         "ActionLimitPenalty": 1.0,
#         ### Motion Constraints ###
#         "AnkleTorquePenalty": 0.0001,
#         "HipYawPenalty": 1.0,
#         "UpperBodyDofPenalty": 3.0,
#         "FeetAirTimeReward": 20.0,
#     },
#     img_resolution=(480, 270),
#     action_latency=1,
#     obs_history_len=1,
# )<|MERGE_RESOLUTION|>--- conflicted
+++ resolved
@@ -84,12 +84,8 @@
         "AnkleTorquePenalty": 0.001,
         "HipYawPenalty": 10.0,
         "UpperBodyDofPenalty": 10.0,
-<<<<<<< HEAD
         "FeetAirTimeReward": 10.0,
-=======
-        "FeetAirTimeReward": 1.0,
         "G1FeetHeightPenalty": 1.0,
->>>>>>> 63264c1b
     },
     img_resolution=(480, 270),
     action_latency=1,
@@ -111,7 +107,7 @@
 #         "LinVelZPenalty": 2.0,
 #         "AngVelXYPenalty": 1.0,
 #         ### Pose Tracking ###
-#         "OrientationPenalty": 500.0,
+#         "OrientationPenalty": 100.0,
 #         ### Regularization ###
 #         "TorquePenalty": 0.0001,
 #         "ActionRatePenalty": 0.1,
@@ -122,7 +118,7 @@
 #         "AnkleTorquePenalty": 0.0001,
 #         "HipYawPenalty": 1.0,
 #         "UpperBodyDofPenalty": 3.0,
-#         "FeetAirTimeReward": 20.0,
+#         "FeetAirTimeReward": 10.0,
 #     },
 #     img_resolution=(480, 270),
 #     action_latency=1,
